--- conflicted
+++ resolved
@@ -1,19 +1,10 @@
 enum ErrorMessages {
   ONLY_OWNER = "Sender does not own this token",
-<<<<<<< HEAD
-  BUY_ZERO_PRICE = "New valuation cannot be zero",
-  BUY_INCORRECT_CURRENT_PRICE = "Current valuation is incorrect",
-  BUY_PRICE_BELOW_CURRENT = "New valuation must be >= current valuation",
-  BUY_LACKS_SURPLUS_VALUE = "Message does not contain surplus value for deposit",
-  BUY_ALREADY_OWNED = "Buyer is already owner",
-=======
   LEASE_TAKEOVER_ZERO_PRICE = "New valuation cannot be zero",
   LEASE_TAKEOVER_INCORRECT_CURRENT_PRICE = "Current valuation is incorrect",
   LEASE_TAKEOVER_PRICE_BELOW_CURRENT = "New valuation must be >= current valuation",
   LEASE_TAKEOVER_LACKS_SURPLUS_VALUE = "Message does not contain surplus value for deposit",
   LEASE_TAKEOVER_ALREADY_OWNED = "Buyer is already owner",
-  NONEXISTENT_TOKEN = "ERC721: owner query for nonexistent token",
->>>>>>> 4b767d13
   NEW_PRICE_ZERO = "New price cannot be zero",
   NEW_PRICE_SAME = "New price cannot be same",
   // Not testing reentrancy lock, currently.
