--- conflicted
+++ resolved
@@ -2,16 +2,9 @@
 // SPDX-License-Identifier: MIT
 pragma solidity ^0.8.12;
 
-<<<<<<< HEAD
-import "./ERC721.sol";
-import "./interfaces/IValuation.sol";
-
-abstract contract Valuation is IValuation, ERC721 {
-=======
 import "./interfaces/IValuation.sol";
 
 abstract contract Valuation is IValuation {
->>>>>>> eb4d9f20
   //////////////////////////////
   /// State
   //////////////////////////////
