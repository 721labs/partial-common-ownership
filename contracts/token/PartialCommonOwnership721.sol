--- conflicted
+++ resolved
@@ -18,134 +18,6 @@
 /// and can be repurchased at any price > 0.
 /// @dev This code was originally forked from ThisArtworkIsAlwaysOnSale's `v2_contracts/ArtSteward.sol`
 /// contract by Simon de la Rouviere.
-<<<<<<< HEAD
-contract PartialCommonOwnership721 is ERC721 {
-  //////////////////////////////
-  /// State
-  //////////////////////////////
-
-  /// @notice Map of tokens to their beneficiaries.
-  mapping(uint256 => address) internal _beneficiaries;
-
-  /// @notice Mapping from token ID to token price in Wei.
-  mapping(uint256 => uint256) public prices;
-
-  /// @notice Mapping from token ID to taxation collected over lifetime in Wei.
-  mapping(uint256 => uint256) public taxationCollected;
-
-  /// @notice Mapping from token ID to taxation collected since last transfer in Wei.
-  mapping(uint256 => uint256) public taxCollectedSinceLastTransfer;
-
-  /// @notice Mapping from token ID to funds for paying tax ("Deposit") in Wei.
-  mapping(uint256 => uint256) internal _deposits;
-
-  /// @notice Mapping of address to Wei.
-  /// @dev If for whatever reason a remittance payment fails during a purchase, the amount
-  /// (purchase price + deposit) is added to `outstandingRemittances` so the previous
-  /// owner can withdraw it.
-  mapping(address => uint256) public outstandingRemittances;
-
-  /// @notice Mapping from token ID to Unix timestamp when last tax collection occured.
-  /// @dev This is used to determine how much time has passed since last collection and the present
-  /// and resultingly how much tax is due in the present.
-  /// @dev In the event that a foreclosure happens AFTER it should have, this
-  /// variable is backdated to when it should've occurred. Thus: `_chainOfTitle` is
-  /// accurate to the actual possession period.
-  mapping(uint256 => uint256) public lastCollectionTimes;
-
-  /// @notice Mapping from token ID to Unix timestamp of when it was last transferred.
-  mapping(uint256 => uint256) public lastTransferTimes;
-
-  /// @notice Mapping from token ID to array of transfer events.
-  /// @dev This includes foreclosures.
-  mapping(uint256 => TitleTransferEvent[]) internal _chainOfTitle;
-
-  /// @notice  Percentage taxation rate. e.g. 5% or 100%
-  /// @dev Granular to an additionial 10 zeroes.
-  /// e.g. 100% => 1000000000000
-  /// e.g. 5% => 50000000000
-  mapping(uint256 => uint256) internal _taxNumerators;
-  uint256 internal constant TAX_DENOMINATOR = 1000000000000;
-
-  /// @notice Over what period, in days, should taxation be applied?
-  mapping(uint256 => uint256) internal _taxPeriods;
-
-  /// @notice Mapping from token ID to purchase lock status
-  /// @dev Used to prevent reentrancy attacks
-  mapping(uint256 => bool) internal _locked;
-
-  //////////////////////////////
-  /// Events
-  //////////////////////////////
-
-  /// @notice Alert of purchase.
-  /// @param tokenId ID of token.
-  /// @param owner Address of new token owner.
-  /// @param price Price paid by new owner.
-  event LogBuy(
-    uint256 indexed tokenId,
-    address indexed owner,
-    uint256 indexed price
-  );
-
-  /// @notice If a remittance failed during token purchase, alert the seller.
-  /// @param seller Address of token seller that remittance is owed to.
-  event LogOutstandingRemittance(address indexed seller);
-
-  /// @notice Alert owner changed price.
-  /// @param tokenId ID of token.
-  /// @param newPrice New price in Wei.
-  event LogPriceChange(uint256 indexed tokenId, uint256 indexed newPrice);
-
-  /// @notice Alert token foreclosed.
-  /// @param tokenId ID of token.
-  /// @param prevOwner Address of previous owner.
-  event LogForeclosure(uint256 indexed tokenId, address indexed prevOwner);
-
-  /// @notice Alert tax collected.
-  /// @param tokenId ID of token.
-  /// @param collected Amount in wei.
-  event LogCollection(uint256 indexed tokenId, uint256 indexed collected);
-
-  /// @notice Alert the remittance recipient that funds have been remitted to her.
-  /// @param trigger Reason for the remittance.
-  /// @param recipient Recipient address.
-  /// @param amount Amount in Wei.
-  event LogRemittance(
-    RemittanceTriggers indexed trigger,
-    address indexed recipient,
-    uint256 indexed amount
-  );
-
-  //////////////////////////////
-  /// Modifiers
-  //////////////////////////////
-
-  /// @notice Checks whether message sender owns a given token id
-  /// @param tokenId_ ID of token to check ownership again.
-  modifier _onlyOwner(uint256 tokenId_) {
-    address owner = ownerOf(tokenId_);
-    require(msg.sender == owner, "Sender does not own this token");
-    _;
-  }
-
-  /// @notice Envokes tax collection.
-  /// @dev Tax collection is triggered by an external envocation of a method wrapped by
-  /// this modifier.
-  /// @param tokenId_ ID of token to collect tax for.
-  modifier _collectTax(uint256 tokenId_) {
-    collectTax(tokenId_);
-    _;
-  }
-
-  /// @notice Requires that token have been minted.
-  /// @param tokenId_ ID of token to verify.
-  modifier _tokenMinted(uint256 tokenId_) {
-    require(_exists(tokenId_), "Query for nonexistent token");
-    _;
-  }
-
-=======
 contract PartialCommonOwnership721 is
   ERC721,
   TokenManagement,
@@ -156,7 +28,6 @@
   Taxation,
   Lease
 {
->>>>>>> 4b767d13
   //////////////////////////////
   /// Constructor
   //////////////////////////////
@@ -172,566 +43,6 @@
   /* solhint-enable no-empty-blocks */
 
   //////////////////////////////
-<<<<<<< HEAD
-  /// Public Methods
-  //////////////////////////////
-
-  /// @notice Collects tax.
-  /// @param tokenId_ ID of token to collect tax for.
-  /// @dev Strictly envoked by modifier but can be called publically.
-  function collectTax(uint256 tokenId_) public {
-    uint256 price = _price(tokenId_);
-
-    // There's no tax to be collected on an unvalued token.
-    if (price == 0) return;
-
-    // If price > 0, contract has not foreclosed.
-    uint256 owed = _taxOwed(tokenId_);
-
-    // No tax will be owed if the token is owned by its beneficiary.
-    if (owed == 0) return;
-
-    // If foreclosure should have occured in the past, last collection time will be
-    // backdated to when the tax was last paid for.
-    if (foreclosed(tokenId_)) {
-      lastCollectionTimes[tokenId_] = _backdatedForeclosureTime(tokenId_);
-      // Set remaining deposit to be collected.
-      owed = _deposits[tokenId_];
-    } else {
-      lastCollectionTimes[tokenId_] = block.timestamp;
-    }
-
-    // Normal collection
-    _deposits[tokenId_] -= owed;
-    taxationCollected[tokenId_] += owed;
-    taxCollectedSinceLastTransfer[tokenId_] += owed;
-
-    emit LogCollection(tokenId_, owed);
-
-    /// Remit taxation to beneficiary.
-    _remit(beneficiaryOf(tokenId_), owed, RemittanceTriggers.TaxCollection);
-
-    _forecloseIfNecessary(tokenId_);
-  }
-
-  /// @notice Buy the token.  Current owner is remitted the current price and all excess value included
-  /// in the message gets added to the deposit.
-  /// @param tokenId_ ID of token the buyer wants to purchase.
-  /// @param newValuation_ New buyer's valuation of the token. Must be greater or equal to current price.
-  /// @param currentValuation_ Current valuation must be given to protect against a front-run attack.
-  /// The buyer will only complete the purchase at the agreed upon price. This prevents a malicious,
-  /// second buyer from purchasing the token before the first trx is complete, changing the price,
-  /// and eating into the first buyer's deposit.
-  function buy(
-    uint256 tokenId_,
-    uint256 newValuation_,
-    uint256 currentValuation_
-  ) public payable _tokenMinted(tokenId_) {
-    // Prevent re-entrancy attack
-    require(!_locked[tokenId_], "Token is locked");
-
-    uint256 valuationPriorToTaxCollection = _price(tokenId_);
-
-    // Prevent front-run.
-    require(
-      valuationPriorToTaxCollection == currentValuation_,
-      "Current valuation is incorrect"
-    );
-
-    // New valuation must be greater than zero, even if current valuation is zero, to ensure that
-    // funds are available for deposit.
-    require(newValuation_ > 0, "New valuation cannot be zero");
-
-    // Buyer can set the new valuation higher the current price; this renders unnecessary a second gas payment
-    // if Buyer wants to immediately self-assess the token at a higher valuation.
-    require(
-      newValuation_ >= valuationPriorToTaxCollection,
-      "New valuation must be >= current valuation"
-    );
-
-    bool senderIsBeneficiary = msg.sender == beneficiaryOf(tokenId_);
-    // Current owner is a wallet address or the address of this contract
-    // if the token is foreclosed or has never been purchased.
-    address currentOwner = ownerOf(tokenId_);
-
-    if (senderIsBeneficiary) {
-      if (currentOwner == address(this)) {
-        // If token is owned by contract, beneficiary does not need to pay anything.
-        require(msg.value == 0, "Msg contains value");
-      } else {
-        // Beneficiary only needs to pay the current price,
-        // doesn't need to put down a deposit.
-        require(msg.value == currentValuation_, "Msg contains surplus value");
-      }
-    } else {
-      // Value sent must be greater the amount being remitted to the current owner;
-      // surplus is necessary for deposit.
-      require(
-        msg.value > valuationPriorToTaxCollection,
-        "Message does not contain surplus value for deposit"
-      );
-    }
-
-    // Prevent an accidental re-purchase.
-    require(msg.sender != ownerOf(tokenId_), "Buyer is already owner");
-
-    // After all security checks have occured, lock the token.
-    _locked[tokenId_] = true;
-
-    // Collect tax.
-    // Note: this may result in unexpected effects for the buyer. For example,
-    // if taxation forecloses on the token, the buyer will be putting down a larger
-    // deposit than they originally anticipated.
-    collectTax(tokenId_);
-
-    address ownerAfterCollection = ownerOf(tokenId_);
-    bool purchasedFromContract = ownerAfterCollection == address(this);
-
-    // Token is being purchased for the first time or out of foreclosure
-    if (purchasedFromContract) {
-      // If the token is being purchased for the first time or is being purchased
-      // from foreclosure, last collection time is set to now so that the contract
-      // does not incorrectly consider the taxable period to have begun prior to
-      // foreclosure and overtax the owner.
-      lastCollectionTimes[tokenId_] = block.timestamp;
-
-      // Note: no remittance occurs. Beneficiary receives no tax on a token that is currently
-      // valued at nothing.
-    } else {
-      _remit(
-        ownerAfterCollection,
-        // Owner receives their self-assessed valuation and the remainder of their deposit.
-        currentValuation_ + _deposits[tokenId_],
-        RemittanceTriggers.LeaseTakeover
-      );
-    }
-
-    // Update deposit
-    if (senderIsBeneficiary) {
-      // Beneficiary doesn't make deposits as no taxes are collected.
-      _deposits[tokenId_] = 0;
-    } else if (purchasedFromContract) {
-      // Deposit takes entire msg value
-      _deposits[tokenId_] = msg.value;
-    } else {
-      // Set the new owner's deposit
-      _deposits[tokenId_] = msg.value - currentValuation_;
-    }
-
-    _transferToken(tokenId_, ownerAfterCollection, msg.sender, newValuation_);
-    emit LogBuy(tokenId_, msg.sender, newValuation_);
-
-    // Unlock token
-    _locked[tokenId_] = false;
-  }
-
-  //////////////////////////////
-  /// Beneficiary Methods
-  //////////////////////////////
-
-  /// @notice Sets the beneficiary for a given token.
-  /// @dev Should only be called by beneficiary.
-  /// @param tokenId_ Token to set beneficiary of.
-  /// @param beneficiary_ Address of beneficiary.
-  function setBeneficiary(uint256 tokenId_, address payable beneficiary_)
-    public
-    _tokenMinted(tokenId_)
-  {
-    require(msg.sender == _beneficiaries[tokenId_], "Current beneficiary only");
-    _setBeneficiary(tokenId_, beneficiary_);
-  }
-
-  //////////////////////////////
-  /// Owner-Only Methods
-  //////////////////////////////
-
-  /// @notice Increases owner's deposit by `msg.value` Wei.
-  /// @param tokenId_ ID of token.
-  function deposit(uint256 tokenId_)
-    public
-    payable
-    _onlyOwner(tokenId_)
-    _collectTax(tokenId_)
-  {
-    _deposits[tokenId_] += msg.value;
-  }
-
-  /// @notice Enables owner to change price in accordance with
-  /// self-assessed value.
-  /// @param tokenId_ ID of token to change price of.
-  /// @param newPrice_ New price in Wei.
-  function changePrice(uint256 tokenId_, uint256 newPrice_)
-    public
-    _onlyOwner(tokenId_)
-    _collectTax(tokenId_)
-  {
-    uint256 price = prices[tokenId_];
-    require(newPrice_ > 0, "New price cannot be zero");
-    require(newPrice_ != price, "New price cannot be same");
-    prices[tokenId_] = newPrice_;
-    emit LogPriceChange(tokenId_, newPrice_);
-  }
-
-  /// @notice Enables owner to withdraw some amount of their deposit.
-  /// @param tokenId_ ID of token to withdraw against.
-  /// @param wei_ Amount of Wei to withdraw.
-  function withdrawDeposit(uint256 tokenId_, uint256 wei_)
-    public
-    _onlyOwner(tokenId_)
-    _collectTax(tokenId_)
-  {
-    _withdrawDeposit(tokenId_, wei_);
-  }
-
-  /// @notice Enables owner to withdraw their entire deposit.
-  /// @param tokenId_ ID of token to withdraw against.
-  function exit(uint256 tokenId_)
-    public
-    _onlyOwner(tokenId_)
-    _collectTax(tokenId_)
-  {
-    _withdrawDeposit(tokenId_, _deposits[tokenId_]);
-  }
-
-  //////////////////////////////
-  /// Remittance Methods
-  //////////////////////////////
-
-  /// @notice Enables previous owners to withdraw remittances that failed to send.
-  /// @dev To reduce complexity, pull funds are entirely separate from current deposit.
-  function withdrawOutstandingRemittance() public {
-    uint256 outstanding = outstandingRemittances[msg.sender];
-
-    require(outstanding > 0, "No outstanding remittance");
-
-    outstandingRemittances[msg.sender] = 0;
-
-    _remit(msg.sender, outstanding, RemittanceTriggers.OutstandingRemittance);
-  }
-
-  //////////////////////////////
-  /// Public Getters
-  //////////////////////////////
-
-  /// @notice Gets the tax rate of a given token
-  /// @param tokenId_ Id of token to query for
-  /// @return Tax rate as int
-  function taxRateOf(uint256 tokenId_)
-    public
-    view
-    _tokenMinted(tokenId_)
-    returns (uint256)
-  {
-    return _taxNumerators[tokenId_];
-  }
-
-  /// @notice Gets the tax period of a given token
-  /// @param tokenId_ Id of token to query for
-  /// @return Tax period as days
-  function taxPeriodOf(uint256 tokenId_)
-    public
-    view
-    _tokenMinted(tokenId_)
-    returns (uint256)
-  {
-    return _taxPeriods[tokenId_];
-  }
-
-  /// @notice Gets the beneficiary of a given token
-  /// @param tokenId_ Id of token to query for
-  /// @return Beneficiary address
-  function beneficiaryOf(uint256 tokenId_)
-    public
-    view
-    _tokenMinted(tokenId_)
-    returns (address)
-  {
-    return _beneficiaries[tokenId_];
-  }
-
-  /// @notice Returns an array of metadata about transfers for a given token.
-  /// @param tokenId_ ID of the token requesting for.
-  /// @return Array of TitleTransferEvents.
-  function titleChainOf(uint256 tokenId_)
-    public
-    view
-    _tokenMinted(tokenId_)
-    returns (TitleTransferEvent[] memory)
-  {
-    return _chainOfTitle[tokenId_];
-  }
-
-  /// @notice Gets current price for a given token ID. Requires that
-  /// the token has been minted.
-  /// @param tokenId_ ID of token requesting price for.
-  /// @return Price in Wei.
-  function priceOf(uint256 tokenId_)
-    public
-    view
-    _tokenMinted(tokenId_)
-    returns (uint256)
-  {
-    return _price(tokenId_);
-  }
-
-  /// @notice Gets current deposit for a given token ID.
-  /// @param tokenId_ ID of token requesting deposit for.
-  /// @return Deposit in Wei.
-  function depositOf(uint256 tokenId_)
-    public
-    view
-    _tokenMinted(tokenId_)
-    returns (uint256)
-  {
-    return _deposits[tokenId_];
-  }
-
-  /// @notice Determines the taxable amount accumulated between now and
-  /// a given time in the past.
-  /// @param tokenId_ ID of token requesting amount for.
-  /// @param time_ Unix timestamp.
-  /// @return taxDue Tax Due in Wei.
-  function taxOwedSince(uint256 tokenId_, uint256 time_)
-    public
-    view
-    _tokenMinted(tokenId_)
-    returns (uint256 taxDue)
-  {
-    uint256 price = _price(tokenId_);
-    return
-      (((price * time_) / taxPeriodOf(tokenId_)) * taxRateOf(tokenId_)) /
-      TAX_DENOMINATOR;
-  }
-
-  /// @notice Public method for the tax owed. Returns with the current time.
-  /// for use calculating expected tax obligations.
-  /// @param tokenId_ ID of token requesting amount for.
-  /// @return amount Tax Due in Wei.
-  /// @return timestamp Now as Unix timestamp.
-  function taxOwed(uint256 tokenId_)
-    public
-    view
-    returns (uint256 amount, uint256 timestamp)
-  {
-    return (_taxOwed(tokenId_), block.timestamp);
-  }
-
-  /// @notice Do the taxes owed exceed the deposit?  If so, the token should be
-  /// "foreclosed" by the contract.  The price should be zero and anyone can
-  /// purchase the token for the cost of the gas fee.
-  /// @dev This is a useful helper function when price should be zero, but contract doesn't
-  /// reflect it yet because `#_forecloseIfNecessary` has not yet been called..
-  /// @param tokenId_ ID of token requesting foreclosure status for.
-  /// @return Returns boolean indicating whether or not the contract is foreclosed.
-  function foreclosed(uint256 tokenId_) public view returns (bool) {
-    uint256 owed = _taxOwed(tokenId_);
-    if (owed >= _deposits[tokenId_]) {
-      return true;
-    } else {
-      return false;
-    }
-  }
-
-  /// @notice The amount of deposit that is withdrawable i.e. any deposited amount greater
-  /// than the taxable amount owed.
-  /// @param tokenId_ ID of token requesting withdrawable deposit for.
-  /// @return amount in Wei.
-  function withdrawableDeposit(uint256 tokenId_) public view returns (uint256) {
-    if (foreclosed(tokenId_)) {
-      return 0;
-    } else {
-      return _deposits[tokenId_] - _taxOwed(tokenId_);
-    }
-  }
-
-  /// @notice Determines how long a token owner has until forclosure.
-  /// @param tokenId_ ID of token requesting foreclosure time for.
-  /// @return Unix timestamp
-  function foreclosureTime(uint256 tokenId_) public view returns (uint256) {
-    uint256 taxPerSecond = taxOwedSince(tokenId_, 1);
-    uint256 withdrawable = withdrawableDeposit(tokenId_);
-    if (withdrawable > 0) {
-      // Time until deposited surplus no longer surpasses amount owed.
-      return block.timestamp + withdrawable / taxPerSecond;
-    } else if (taxPerSecond > 0) {
-      // Token is active but in foreclosed state.
-      // Returns when foreclosure should have occured i.e. when tax owed > deposits.
-      return _backdatedForeclosureTime(tokenId_);
-    } else {
-      // Actively foreclosed (price is 0)
-      return lastCollectionTimes[tokenId_];
-    }
-  }
-
-  //////////////////////////////
-  /// Internal Methods
-  //////////////////////////////
-
-  /// @notice Send a remittance payment.
-  /// @dev We're using a push rather than pull strategy as this removes the need for beneficiaries
-  /// to check how much they are owed, more closely replicating a "streaming" payment. This comes
-  /// at the cost of forcing all callers of `#_remit` to pay the additional gas for sending.
-  /// @param recipient_ Address to send remittance to.
-  /// @param remittance_ Remittance amount
-  /// @param trigger_ What triggered this remittance?
-  function _remit(
-    address recipient_,
-    uint256 remittance_,
-    RemittanceTriggers trigger_
-  ) internal {
-    address payable payableRecipient = payable(recipient_);
-    // If the remittance fails, hold funds for the seller to retrieve.
-    // For example, if `payableReceipient` is a contract that reverts on receipt or
-    // if the call runs out of gas.
-    if (payableRecipient.send(remittance_)) {
-      emit LogRemittance(trigger_, recipient_, remittance_);
-    } else {
-      /* solhint-disable reentrancy */
-      outstandingRemittances[recipient_] += remittance_;
-      emit LogOutstandingRemittance(recipient_);
-      /* solhint-enable reentrancy */
-    }
-  }
-
-  /// @notice Withdraws deposit back to its owner.
-  /// @dev Parent callers must enforce `ownerOnly(tokenId_)`.
-  /// @param tokenId_ ID of token to withdraw deposit for.
-  /// @param wei_ Amount of Wei to withdraw.
-  function _withdrawDeposit(uint256 tokenId_, uint256 wei_) internal {
-    if (wei_ == 0) return;
-
-    // Note: Can withdraw whole deposit, which immediately triggers foreclosure.
-    require(wei_ <= _deposits[tokenId_], "Cannot withdraw more than deposited");
-
-    _deposits[tokenId_] -= wei_;
-
-    address currentOwner = ownerOf(tokenId_);
-    require(currentOwner != address(this), "Cannot withdraw deposit to self");
-
-    _remit(currentOwner, wei_, RemittanceTriggers.WithdrawnDeposit);
-
-    _forecloseIfNecessary(tokenId_);
-  }
-
-  /// @notice Forecloses if no deposit for a given token.
-  /// @param tokenId_ ID of token to potentially foreclose.
-  function _forecloseIfNecessary(uint256 tokenId_) internal {
-    // If there are not enough funds to cover the entire amount owed, `__collectTax`
-    // will take whatever's left of the deposit, resulting in a zero balance.
-    if (_deposits[tokenId_] == 0) {
-      // Become steward of asset (aka foreclose)
-      address currentOwner = ownerOf(tokenId_);
-      _transferToken(tokenId_, currentOwner, address(this), 0);
-      emit LogForeclosure(tokenId_, currentOwner);
-    }
-  }
-
-  /// @notice Transfers possession of a token.
-  /// @param tokenId_ ID of token to transfer possession of.
-  /// @param currentOwner_ Address of current owner.
-  /// @param newOwner_ Address of new owner.
-  /// @param newPrice_ New price in Wei.
-  function _transferToken(
-    uint256 tokenId_,
-    address currentOwner_,
-    address newOwner_,
-    uint256 newPrice_
-  ) internal {
-    // Call `_transfer` directly rather than `_transferFrom()` because `newOwner_`
-    // does not require previous approval (as required by `_transferFrom()`) to purchase.
-    _transfer(currentOwner_, newOwner_, tokenId_);
-
-    prices[tokenId_] = newPrice_;
-
-    TitleTransferEvent memory transferEvent = TitleTransferEvent(
-      currentOwner_,
-      newOwner_,
-      block.timestamp,
-      newPrice_
-    );
-    _chainOfTitle[tokenId_].push(transferEvent);
-
-    lastTransferTimes[tokenId_] = block.timestamp;
-
-    taxCollectedSinceLastTransfer[tokenId_] = 0;
-  }
-
-  /// @notice Internal beneficiary setter.
-  /// @dev Should be invoked immediately after calling `#_safeMint`
-  /// @param tokenId_ Token to set beneficiary of.
-  /// @param beneficiary_ Address of beneficiary.
-  function _setBeneficiary(uint256 tokenId_, address payable beneficiary_)
-    internal
-    _tokenMinted(tokenId_)
-  {
-    _beneficiaries[tokenId_] = beneficiary_;
-  }
-
-  /// @notice Internal tax rate setter.
-  /// @dev Should be invoked immediately after calling `#_safeMint`
-  /// @param tokenId_ Token to set
-  /// @param rate_ The taxation rate up to 10 decimal places. See `_taxNumerators` declaration.
-  function _setTaxRate(uint256 tokenId_, uint256 rate_)
-    internal
-    _tokenMinted(tokenId_)
-  {
-    _taxNumerators[tokenId_] = rate_;
-  }
-
-  /// @notice Internal period setter.
-  /// @dev Should be invoked immediately after calling `#_safeMint`
-  /// @param tokenId_ Token to set
-  /// @param days_ The number of days that constitute one taxation period.
-  function _setTaxPeriod(uint256 tokenId_, uint256 days_)
-    internal
-    _tokenMinted(tokenId_)
-  {
-    _taxPeriods[tokenId_] = days_ * 1 days;
-  }
-
-  //////////////////////////////
-  /// Prviate Getters
-  //////////////////////////////
-
-  /// @notice Gets current price for a given token ID.
-  /// @param tokenId_ ID of token requesting price for.
-  /// @return Price in Wei.
-  function _price(uint256 tokenId_) private view returns (uint256) {
-    return prices[tokenId_];
-  }
-
-  /// @notice How much is owed from the last collection until now?
-  /// @param tokenId_ ID of token requesting amount for.
-  /// @return Tax Due in wei
-  function _taxOwed(uint256 tokenId_) private view returns (uint256) {
-    // If the token is owned by its beneficiary, nothing is owed.
-    // (e.g. beneficiary wrapped a token).
-    if (ownerOf(tokenId_) == beneficiaryOf(tokenId_)) return 0;
-
-    uint256 timeElapsed = block.timestamp - lastCollectionTimes[tokenId_];
-    return taxOwedSince(tokenId_, timeElapsed);
-  }
-
-  /// @notice Returns the time when tax owed initially exceeded deposits.
-  /// @dev last collected time + ((time_elapsed * deposit) / owed)
-  /// @dev Returns within +/- 2s of previous values due to Solidity rounding
-  /// down integer division without regard for significant digits, which produces
-  /// variable results e.g. `599.9999999999851` becomes `599`.
-  /// @param tokenId_ ID of token requesting
-  /// @return Unix timestamp
-  function _backdatedForeclosureTime(uint256 tokenId_)
-    private
-    view
-    returns (uint256)
-  {
-    uint256 last = lastCollectionTimes[tokenId_];
-    uint256 timeElapsed = block.timestamp - last;
-    return last + ((timeElapsed * _deposits[tokenId_]) / _taxOwed(tokenId_));
-  }
-
-  //////////////////////////////
-=======
->>>>>>> 4b767d13
   /// ERC721 Overrides
   //////////////////////////////
 
