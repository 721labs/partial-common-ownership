// contracts/token/PartialCommonOwnership721.sol
// SPDX-License-Identifier: MIT
pragma solidity 0.8.7;

import "@openzeppelin/contracts/token/ERC721/ERC721.sol";

struct TitleTransferEvent {
  /// @notice From address.
  address from;
  /// @notice To address.
  address to;
  /// @notice Unix timestamp.
  uint256 timestamp;
  /// @notice Price in Wei
  uint256 price;
}

/// @notice Reasons for sending a remittance
enum RemittanceTriggers {
  LeaseTakeover,
  WithdrawnDeposit,
  OutstandingRemittance,
  TaxCollection
}

/// @title PartialCommonOwnership721
/// @author Simon de la Rouviere, Will Holley
/// @notice Extends the ERC721 standard by requiring tax payments from a token's current owner
/// using a Harberger Tax model; if payments are not made, the token is repossessed by the contract
/// and can be repurchased at any price > 0.
/// @dev This code was originally forked from ThisArtworkIsAlwaysOnSale's `v2_contracts/ArtSteward.sol`
/// contract by Simon de la Rouviere.
contract PartialCommonOwnership721 is ERC721 {
  //////////////////////////////
  /// State
  //////////////////////////////

  /// @notice Map of tokens to their beneficiaries.
  mapping(uint256 => address) internal _beneficiaries;

  /// @notice Mapping from token ID to token price in Wei.
  mapping(uint256 => uint256) public prices;

  /// @notice Mapping from token ID to taxation collected over lifetime in Wei.
  mapping(uint256 => uint256) public taxationCollected;

  /// @notice Mapping from token ID to taxation collected since last transfer in Wei.
  mapping(uint256 => uint256) public taxCollectedSinceLastTransfer;

  /// @notice Mapping from token ID to funds for paying tax ("Deposit") in Wei.
  mapping(uint256 => uint256) internal _deposits;

  /// @notice Mapping of address to Wei.
  /// @dev If for whatever reason a remittance payment fails during a purchase, the amount
  /// (purchase price + deposit) is added to `outstandingRemittances` so the previous
  /// owner can withdraw it.
  mapping(address => uint256) public outstandingRemittances;

  /// @notice Mapping from token ID to Unix timestamp when last tax collection occured.
  /// @dev This is used to determine how much time has passed since last collection and the present
  /// and resultingly how much tax is due in the present.
  /// @dev In the event that a foreclosure happens AFTER it should have, this
  /// variable is backdated to when it should've occurred. Thus: `_chainOfTitle` is
  /// accurate to the actual possession period.
  mapping(uint256 => uint256) public lastCollectionTimes;

  /// @notice Mapping from token ID to Unix timestamp of when it was last transferred.
  mapping(uint256 => uint256) public lastTransferTimes;

  /// @notice Mapping from token ID to array of transfer events.
  /// @dev This includes foreclosures.
  mapping(uint256 => TitleTransferEvent[]) internal _chainOfTitle;

  /// @notice  Percentage taxation rate. e.g. 5% or 100%
  /// @dev Granular to an additionial 10 zeroes.
  /// e.g. 100% => 1000000000000
  /// e.g. 5% => 50000000000
  mapping(uint256 => uint256) internal _taxNumerators;
  uint256 internal constant TAX_DENOMINATOR = 1000000000000;

  /// @notice Over what period, in days, should taxation be applied?
  mapping(uint256 => uint256) internal _taxPeriods;

  /// @notice Mapping from token ID to purchase lock status
  /// @dev Used to prevent reentrancy attacks
  mapping(uint256 => bool) internal _locked;

  //////////////////////////////
  /// Events
  //////////////////////////////

  /// @notice Alert of purchase.
  /// @param tokenId ID of token.
  /// @param owner Address of new token owner.
  /// @param price Price paid by new owner.
  event LogBuy(
    uint256 indexed tokenId,
    address indexed owner,
    uint256 indexed price
  );

  /// @notice If a remittance failed during token purchase, alert the seller.
  /// @param seller Address of token seller that remittance is owed to.
  event LogOutstandingRemittance(address indexed seller);

  /// @notice Alert owner changed price.
  /// @param tokenId ID of token.
  /// @param newPrice New price in Wei.
  event LogPriceChange(uint256 indexed tokenId, uint256 indexed newPrice);

  /// @notice Alert token foreclosed.
  /// @param tokenId ID of token.
  /// @param prevOwner Address of previous owner.
  event LogForeclosure(uint256 indexed tokenId, address indexed prevOwner);

  /// @notice Alert tax collected.
  /// @param tokenId ID of token.
  /// @param collected Amount in wei.
  event LogCollection(uint256 indexed tokenId, uint256 indexed collected);

  /// @notice Alert the remittance recipient that funds have been remitted to her.
  /// @param trigger Reason for the remittance.
  /// @param recipient Recipient address.
  /// @param amount Amount in Wei.
  event LogRemittance(
    RemittanceTriggers indexed trigger,
    address indexed recipient,
    uint256 indexed amount
  );

  //////////////////////////////
  /// Modifiers
  //////////////////////////////

  /// @notice Checks whether message sender owns a given token id
  /// @param tokenId_ ID of token to check ownership again.
  modifier _onlyOwner(uint256 tokenId_) {
    address owner = ownerOf(tokenId_);
    require(msg.sender == owner, "Sender does not own this token");
    _;
  }

  /// @notice Envokes tax collection.
  /// @dev Tax collection is triggered by an external envocation of a method wrapped by
  /// this modifier.
  /// @param tokenId_ ID of token to collect tax for.
  modifier _collectTax(uint256 tokenId_) {
    collectTax(tokenId_);
    _;
  }

  /// @notice Requires that token have been minted.
  /// @param tokenId_ ID of token to verify.
  modifier _tokenMinted(uint256 tokenId_) {
    require(_exists(tokenId_), "Query for nonexistent token");
    _;
  }

  //////////////////////////////
  /// Constructor
  //////////////////////////////

  /// @notice Creates the token.
  /// @param name_ ERC721 Token Name
  /// @param symbol_ ERC721 Token Symbol
  /* solhint-disable no-empty-blocks */
  constructor(string memory name_, string memory symbol_)
    ERC721(name_, symbol_)
  {}

  /* solhint-enable no-empty-blocks */

  //////////////////////////////
  /// Public Methods
  //////////////////////////////

  /// @notice Collects tax.
  /// @param tokenId_ ID of token to collect tax for.
  /// @dev Strictly envoked by modifier but can be called publically.
  function collectTax(uint256 tokenId_) public {
    uint256 price = _price(tokenId_);

    // There's no tax to be collected on an unvalued token.
    if (price == 0) return;

    // If price > 0, contract has not foreclosed.
    uint256 owed = _taxOwed(tokenId_);

    // No tax will be owed if the token is owned by its beneficiary.
    if (owed == 0) return;

    // If foreclosure should have occured in the past, last collection time will be
    // backdated to when the tax was last paid for.
    if (foreclosed(tokenId_)) {
      lastCollectionTimes[tokenId_] = _backdatedForeclosureTime(tokenId_);
      // Set remaining deposit to be collected.
      owed = _deposits[tokenId_];
    } else {
      lastCollectionTimes[tokenId_] = block.timestamp;
    }

    // Normal collection
    _deposits[tokenId_] -= owed;
    taxationCollected[tokenId_] += owed;
    taxCollectedSinceLastTransfer[tokenId_] += owed;

    emit LogCollection(tokenId_, owed);

    /// Remit taxation to beneficiary.
    _remit(beneficiaryOf(tokenId_), owed, RemittanceTriggers.TaxCollection);

    _forecloseIfNecessary(tokenId_);
  }

  /// @notice Buy the token.  Current owner is remitted the current price and all excess value included
  /// in the message gets added to the deposit.
  /// @param tokenId_ ID of token the buyer wants to purchase.
  /// @param newValuation_ New buyer's valuation of the token. Must be greater or equal to current price.
  /// @param currentValuation_ Current valuation must be given to protect against a front-run attack.
  /// The buyer will only complete the purchase at the agreed upon price. This prevents a malicious,
  /// second buyer from purchasing the token before the first trx is complete, changing the price,
  /// and eating into the first buyer's deposit.
  function buy(
    uint256 tokenId_,
    uint256 newValuation_,
    uint256 currentValuation_
  ) public payable _tokenMinted(tokenId_) _collectTax(tokenId_) {
    // Prevent re-entrancy attack
    require(!_locked[tokenId_], "Token is locked");

    uint256 currentPrice = _price(tokenId_);
    // Prevent front-run.
    require(
      currentPrice == currentValuation_,
      "Current valuation is incorrect"
    );

    // New valuation must be greater than zero, even if current valuation is zero, to ensure that
    // funds are available for deposit.
    require(newValuation_ > 0, "New valuation cannot be zero");

    // Buyer can set the new valuation higher the current price; this renders unnecessary a second gas payment
    // if Buyer wants to immediately self-assess the token at a higher valuation.
    require(
      newValuation_ >= currentPrice,
      "New valuation must be >= current valuation"
    );
<<<<<<< HEAD
=======

    // Value sent must be greater the amount being remitted to the current owner;
    // surplus is necessary for deposit.
    require(
      msg.value > currentPrice,
      "Message does not contain surplus value for deposit"
    );
>>>>>>> 273866a4

    bool senderIsBeneficiary = msg.sender == beneficiaryOf(tokenId_);
    // Current owner is a wallet address or the address of this contract
    // if the token is foreclosed or has never been purchased.
    address currentOwner = ownerOf(tokenId_);
    bool ownedByContract = currentOwner == address(this);

    if (senderIsBeneficiary) {
      if (ownedByContract) {
        // If token is owned by contract, beneficiary does not need to pay anything.
        require(msg.value == 0, "Msg contains value");
      } else {
        // Beneficiary only needs to pay the current price,
        // doesn't need to put down a deposit.
        require(msg.value == currentPrice, "Msg contains surplus value");
      }
    } else {
      // Value sent must be greater than purchase price; surplus is necessary for deposit.
      require(
        msg.value > purchasePrice_,
        "Message does not contain surplus value for deposit"
      );
    }

    // Prevent an accidental re-purchase.
    require(msg.sender != currentOwner, "Buyer is already owner");

    // After all security checks have occured, lock the token.
    _locked[tokenId_] = true;

    // If token is owned by contract and is being purchased by beneficiary, no
    // remittance should occur.  Ultimately, the value would beremitted back to the
    // beneficiary; essentially the beneficiary is acquiring the token for the cost of gas.
    if (!(senderIsBeneficiary && ownedByContract)) {
      // If token is owned by the contract, remit to the beneficiary.
      address recipient;
      if (ownedByContract) {
        recipient = beneficiaryOf(tokenId_);
      } else {
        recipient = currentOwner;
      }

      // Remit the purchase price and any available deposit.
      uint256 remittance = purchasePrice_ + _deposits[tokenId_];
      _remit(recipient, remittance, RemittanceTriggers.LeaseTakeover);
    }

<<<<<<< HEAD
=======
    // Remit the current price and current owner's deposit.
    uint256 remittance = currentPrice + _deposits[tokenId_];
    _remit(recipient, remittance, RemittanceTriggers.LeaseTakeover);

>>>>>>> 273866a4
    // If the token is being purchased for the first time or is being purchased
    // from foreclosure, last collection time is set to now so that the contract
    // does not incorrectly consider the taxable period to have begun prior to
    // foreclosure and overtax the owner.
    if (currentPrice == 0) {
      lastCollectionTimes[tokenId_] = block.timestamp;
    }

<<<<<<< HEAD
    if (senderIsBeneficiary) {
      // Beneficiary doesn't make deposits as no taxes are collected.
      _deposits[tokenId_] = 0;
    } else {
      // Update deposit with surplus value.
      _deposits[tokenId_] = msg.value - purchasePrice_;
    }
=======
    // Update deposit with surplus value.
    _deposits[tokenId_] = msg.value - currentPrice;
>>>>>>> 273866a4

    _transferToken(tokenId_, currentOwner, msg.sender, newValuation_);
    emit LogBuy(tokenId_, msg.sender, newValuation_);

    // Unlock token
    _locked[tokenId_] = false;
  }

  //////////////////////////////
  /// Beneficiary Methods
  //////////////////////////////

  /// @notice Sets the beneficiary for a given token.
  /// @dev Should only be called by beneficiary.
  /// @param tokenId_ Token to set beneficiary of.
  /// @param beneficiary_ Address of beneficiary.
  function setBeneficiary(uint256 tokenId_, address payable beneficiary_)
    public
    _tokenMinted(tokenId_)
  {
    require(msg.sender == _beneficiaries[tokenId_], "Current beneficiary only");
    _setBeneficiary(tokenId_, beneficiary_);
  }

  //////////////////////////////
  /// Owner-Only Methods
  //////////////////////////////

  /// @notice Increases owner's deposit by `msg.value` Wei.
  /// @param tokenId_ ID of token.
  function deposit(uint256 tokenId_)
    public
    payable
    _onlyOwner(tokenId_)
    _collectTax(tokenId_)
  {
    _deposits[tokenId_] += msg.value;
  }

  /// @notice Enables owner to change price in accordance with
  /// self-assessed value.
  /// @param tokenId_ ID of token to change price of.
  /// @param newPrice_ New price in Wei.
  function changePrice(uint256 tokenId_, uint256 newPrice_)
    public
    _onlyOwner(tokenId_)
    _collectTax(tokenId_)
  {
    uint256 price = prices[tokenId_];
    require(newPrice_ > 0, "New price cannot be zero");
    require(newPrice_ != price, "New price cannot be same");
    prices[tokenId_] = newPrice_;
    emit LogPriceChange(tokenId_, newPrice_);
  }

  /// @notice Enables owner to withdraw some amount of their deposit.
  /// @param tokenId_ ID of token to withdraw against.
  /// @param wei_ Amount of Wei to withdraw.
  function withdrawDeposit(uint256 tokenId_, uint256 wei_)
    public
    _onlyOwner(tokenId_)
    _collectTax(tokenId_)
  {
    _withdrawDeposit(tokenId_, wei_);
  }

  /// @notice Enables owner to withdraw their entire deposit.
  /// @param tokenId_ ID of token to withdraw against.
  function exit(uint256 tokenId_)
    public
    _onlyOwner(tokenId_)
    _collectTax(tokenId_)
  {
    _withdrawDeposit(tokenId_, _deposits[tokenId_]);
  }

  //////////////////////////////
  /// Remittance Methods
  //////////////////////////////

  /// @notice Enables previous owners to withdraw remittances that failed to send.
  /// @dev To reduce complexity, pull funds are entirely separate from current deposit.
  function withdrawOutstandingRemittance() public {
    uint256 outstanding = outstandingRemittances[msg.sender];

    require(outstanding > 0, "No outstanding remittance");

    outstandingRemittances[msg.sender] = 0;

    _remit(msg.sender, outstanding, RemittanceTriggers.OutstandingRemittance);
  }

  //////////////////////////////
  /// Public Getters
  //////////////////////////////

  /// @notice Gets the tax rate of a given token
  /// @param tokenId_ Id of token to query for
  /// @return Tax rate as int
  function taxRateOf(uint256 tokenId_)
    public
    view
    _tokenMinted(tokenId_)
    returns (uint256)
  {
    return _taxNumerators[tokenId_];
  }

  /// @notice Gets the tax period of a given token
  /// @param tokenId_ Id of token to query for
  /// @return Tax period as days
  function taxPeriodOf(uint256 tokenId_)
    public
    view
    _tokenMinted(tokenId_)
    returns (uint256)
  {
    return _taxPeriods[tokenId_];
  }

  /// @notice Gets the beneficiary of a given token
  /// @param tokenId_ Id of token to query for
  /// @return Beneficiary address
  function beneficiaryOf(uint256 tokenId_)
    public
    view
    _tokenMinted(tokenId_)
    returns (address)
  {
    return _beneficiaries[tokenId_];
  }

  /// @notice Returns an array of metadata about transfers for a given token.
  /// @param tokenId_ ID of the token requesting for.
  /// @return Array of TitleTransferEvents.
  function titleChainOf(uint256 tokenId_)
    public
    view
    _tokenMinted(tokenId_)
    returns (TitleTransferEvent[] memory)
  {
    return _chainOfTitle[tokenId_];
  }

  /// @notice Gets current price for a given token ID. Requires that
  /// the token has been minted.
  /// @param tokenId_ ID of token requesting price for.
  /// @return Price in Wei.
  function priceOf(uint256 tokenId_)
    public
    view
    _tokenMinted(tokenId_)
    returns (uint256)
  {
    return _price(tokenId_);
  }

  /// @notice Gets current deposit for a given token ID.
  /// @param tokenId_ ID of token requesting deposit for.
  /// @return Deposit in Wei.
  function depositOf(uint256 tokenId_)
    public
    view
    _tokenMinted(tokenId_)
    returns (uint256)
  {
    return _deposits[tokenId_];
  }

  /// @notice Determines the taxable amount accumulated between now and
  /// a given time in the past.
  /// @param tokenId_ ID of token requesting amount for.
  /// @param time_ Unix timestamp.
  /// @return taxDue Tax Due in Wei.
  function taxOwedSince(uint256 tokenId_, uint256 time_)
    public
    view
    _tokenMinted(tokenId_)
    returns (uint256 taxDue)
  {
    uint256 price = _price(tokenId_);
    return
      (((price * time_) / taxPeriodOf(tokenId_)) * taxRateOf(tokenId_)) /
      TAX_DENOMINATOR;
  }

  /// @notice Public method for the tax owed. Returns with the current time.
  /// for use calculating expected tax obligations.
  /// @param tokenId_ ID of token requesting amount for.
  /// @return amount Tax Due in Wei.
  /// @return timestamp Now as Unix timestamp.
  function taxOwed(uint256 tokenId_)
    public
    view
    returns (uint256 amount, uint256 timestamp)
  {
    return (_taxOwed(tokenId_), block.timestamp);
  }

  /// @notice Do the taxes owed exceed the deposit?  If so, the token should be
  /// "foreclosed" by the contract.  The price should be zero and anyone can
  /// purchase the token for the cost of the gas fee.
  /// @dev This is a useful helper function when price should be zero, but contract doesn't
  /// reflect it yet because `#_forecloseIfNecessary` has not yet been called..
  /// @param tokenId_ ID of token requesting foreclosure status for.
  /// @return Returns boolean indicating whether or not the contract is foreclosed.
  function foreclosed(uint256 tokenId_) public view returns (bool) {
    uint256 owed = _taxOwed(tokenId_);
    if (owed >= _deposits[tokenId_]) {
      return true;
    } else {
      return false;
    }
  }

  /// @notice The amount of deposit that is withdrawable i.e. any deposited amount greater
  /// than the taxable amount owed.
  /// @param tokenId_ ID of token requesting withdrawable deposit for.
  /// @return amount in Wei.
  function withdrawableDeposit(uint256 tokenId_) public view returns (uint256) {
    if (foreclosed(tokenId_)) {
      return 0;
    } else {
      return _deposits[tokenId_] - _taxOwed(tokenId_);
    }
  }

  /// @notice Determines how long a token owner has until forclosure.
  /// @param tokenId_ ID of token requesting foreclosure time for.
  /// @return Unix timestamp
  function foreclosureTime(uint256 tokenId_) public view returns (uint256) {
    uint256 taxPerSecond = taxOwedSince(tokenId_, 1);
    uint256 withdrawable = withdrawableDeposit(tokenId_);
    if (withdrawable > 0) {
      // Time until deposited surplus no longer surpasses amount owed.
      return block.timestamp + withdrawable / taxPerSecond;
    } else if (taxPerSecond > 0) {
      // Token is active but in foreclosed state.
      // Returns when foreclosure should have occured i.e. when tax owed > deposits.
      return _backdatedForeclosureTime(tokenId_);
    } else {
      // Actively foreclosed (price is 0)
      return lastCollectionTimes[tokenId_];
    }
  }

  //////////////////////////////
  /// Internal Methods
  //////////////////////////////

  /// @notice Send a remittance payment.
  /// @dev We're using a push rather than pull strategy as this removes the need for beneficiaries
  /// to check how much they are owed, more closely replicating a "streaming" payment. This comes
  /// at the cost of forcing all callers of `#_remit` to pay the additional gas for sending.
  /// @param recipient_ Address to send remittance to.
  /// @param remittance_ Remittance amount
  /// @param trigger_ What triggered this remittance?
  function _remit(
    address recipient_,
    uint256 remittance_,
    RemittanceTriggers trigger_
  ) internal {
    address payable payableRecipient = payable(recipient_);
    // If the remittance fails, hold funds for the seller to retrieve.
    // For example, if `payableReceipient` is a contract that reverts on receipt or
    // if the call runs out of gas.
    if (payableRecipient.send(remittance_)) {
      emit LogRemittance(trigger_, recipient_, remittance_);
    } else {
      /* solhint-disable reentrancy */
      outstandingRemittances[recipient_] += remittance_;
      emit LogOutstandingRemittance(recipient_);
      /* solhint-enable reentrancy */
    }
  }

  /// @notice Withdraws deposit back to its owner.
  /// @dev Parent callers must enforce `ownerOnly(tokenId_)`.
  /// @param tokenId_ ID of token to withdraw deposit for.
  /// @param wei_ Amount of Wei to withdraw.
  function _withdrawDeposit(uint256 tokenId_, uint256 wei_) internal {
    // Note: Can withdraw whole deposit, which immediately triggers foreclosure.
    require(wei_ <= _deposits[tokenId_], "Cannot withdraw more than deposited");

    _deposits[tokenId_] -= wei_;

    _remit(msg.sender, wei_, RemittanceTriggers.WithdrawnDeposit);

    _forecloseIfNecessary(tokenId_);
  }

  /// @notice Forecloses if no deposit for a given token.
  /// @param tokenId_ ID of token to potentially foreclose.
  function _forecloseIfNecessary(uint256 tokenId_) internal {
    // If there are not enough funds to cover the entire amount owed, `__collectTax`
    // will take whatever's left of the deposit, resulting in a zero balance.
    if (_deposits[tokenId_] == 0) {
      // Become steward of asset (aka foreclose)
      address currentOwner = ownerOf(tokenId_);
      _transferToken(tokenId_, currentOwner, address(this), 0);
      emit LogForeclosure(tokenId_, currentOwner);
    }
  }

  /// @notice Transfers possession of a token.
  /// @param tokenId_ ID of token to transfer possession of.
  /// @param currentOwner_ Address of current owner.
  /// @param newOwner_ Address of new owner.
  /// @param newPrice_ New price in Wei.
  function _transferToken(
    uint256 tokenId_,
    address currentOwner_,
    address newOwner_,
    uint256 newPrice_
  ) internal {
    // Call `_transfer` directly rather than `_transferFrom()` because `newOwner_`
    // does not require previous approval (as required by `_transferFrom()`) to purchase.
    _transfer(currentOwner_, newOwner_, tokenId_);

    prices[tokenId_] = newPrice_;

    TitleTransferEvent memory transferEvent = TitleTransferEvent(
      currentOwner_,
      newOwner_,
      block.timestamp,
      newPrice_
    );
    _chainOfTitle[tokenId_].push(transferEvent);

    lastTransferTimes[tokenId_] = block.timestamp;

    taxCollectedSinceLastTransfer[tokenId_] = 0;
  }

  /// @notice Internal beneficiary setter.
  /// @dev Should be invoked immediately after calling `#_safeMint`
  /// @param tokenId_ Token to set beneficiary of.
  /// @param beneficiary_ Address of beneficiary.
  function _setBeneficiary(uint256 tokenId_, address payable beneficiary_)
    internal
    _tokenMinted(tokenId_)
  {
    _beneficiaries[tokenId_] = beneficiary_;
  }

  /// @notice Internal tax rate setter.
  /// @dev Should be invoked immediately after calling `#_safeMint`
  /// @param tokenId_ Token to set
  /// @param rate_ The taxation rate up to 10 decimal places. See `_taxNumerators` declaration.
  function _setTaxRate(uint256 tokenId_, uint256 rate_)
    internal
    _tokenMinted(tokenId_)
  {
    _taxNumerators[tokenId_] = rate_;
  }

  /// @notice Internal period setter.
  /// @dev Should be invoked immediately after calling `#_safeMint`
  /// @param tokenId_ Token to set
  /// @param days_ The number of days that constitute one taxation period.
  function _setTaxPeriod(uint256 tokenId_, uint256 days_)
    internal
    _tokenMinted(tokenId_)
  {
    _taxPeriods[tokenId_] = days_ * 1 days;
  }

  //////////////////////////////
  /// Prviate Getters
  //////////////////////////////

  /// @notice Gets current price for a given token ID.
  /// @param tokenId_ ID of token requesting price for.
  /// @return Price in Wei.
  function _price(uint256 tokenId_) private view returns (uint256) {
    return prices[tokenId_];
  }

  /// @notice How much is owed from the last collection until now?
  /// @param tokenId_ ID of token requesting amount for.
  /// @return Tax Due in wei
  function _taxOwed(uint256 tokenId_) private view returns (uint256) {
    // If the token is owned by its beneficiary, nothing is owed.
    // (e.g. beneficiary wrapped a token).
    if (ownerOf(tokenId_) == beneficiaryOf(tokenId_)) return 0;

    uint256 timeElapsed = block.timestamp - lastCollectionTimes[tokenId_];
    return taxOwedSince(tokenId_, timeElapsed);
  }

  /// @notice Returns the time when tax owed initially exceeded deposits.
  /// @dev last collected time + ((time_elapsed * deposit) / owed)
  /// @dev Returns within +/- 2s of previous values due to Solidity rounding
  /// down integer division without regard for significant digits, which produces
  /// variable results e.g. `599.9999999999851` becomes `599`.
  /// @param tokenId_ ID of token requesting
  /// @return Unix timestamp
  function _backdatedForeclosureTime(uint256 tokenId_)
    private
    view
    returns (uint256)
  {
    uint256 last = lastCollectionTimes[tokenId_];
    uint256 timeElapsed = block.timestamp - last;
    return last + ((timeElapsed * _deposits[tokenId_]) / _taxOwed(tokenId_));
  }

  //////////////////////////////
  /// ERC721 Overrides
  //////////////////////////////

  /**
   * Override ERC721 public transfer methods to ensure that purchasing and
   * foreclosure are the only way tokens can be transferred.
   */

  /* solhint-disable no-unused-vars */
  /* solhint-disable ordering */

  /// @dev Override to make effectively-private.
  function transferFrom(
    address from,
    address to,
    uint256 tokenId
  ) public pure override {
    revert("Transfers may only occur via purchase/foreclosure");
  }

  /// @dev Override to make effectively-private.
  function safeTransferFrom(
    address from,
    address to,
    uint256 tokenId
  ) public pure override {
    revert("Transfers may only occur via purchase/foreclosure");
  }

  /// @dev Override to make effectively-private.
  function safeTransferFrom(
    address from,
    address to,
    uint256 tokenId,
    bytes memory _data
  ) public pure override {
    revert("Transfers may only occur via purchase/foreclosure");
  }

  /* solhint-enable no-unused-vars */
  /* solhint-enable ordering */
}<|MERGE_RESOLUTION|>--- conflicted
+++ resolved
@@ -245,16 +245,6 @@
       newValuation_ >= currentPrice,
       "New valuation must be >= current valuation"
     );
-<<<<<<< HEAD
-=======
-
-    // Value sent must be greater the amount being remitted to the current owner;
-    // surplus is necessary for deposit.
-    require(
-      msg.value > currentPrice,
-      "Message does not contain surplus value for deposit"
-    );
->>>>>>> 273866a4
 
     bool senderIsBeneficiary = msg.sender == beneficiaryOf(tokenId_);
     // Current owner is a wallet address or the address of this contract
@@ -272,9 +262,10 @@
         require(msg.value == currentPrice, "Msg contains surplus value");
       }
     } else {
-      // Value sent must be greater than purchase price; surplus is necessary for deposit.
+      // Value sent must be greater the amount being remitted to the current owner;
+      // surplus is necessary for deposit.
       require(
-        msg.value > purchasePrice_,
+        msg.value > currentPrice,
         "Message does not contain surplus value for deposit"
       );
     }
@@ -298,17 +289,10 @@
       }
 
       // Remit the purchase price and any available deposit.
-      uint256 remittance = purchasePrice_ + _deposits[tokenId_];
+      uint256 remittance = currentPrice + _deposits[tokenId_];
       _remit(recipient, remittance, RemittanceTriggers.LeaseTakeover);
     }
 
-<<<<<<< HEAD
-=======
-    // Remit the current price and current owner's deposit.
-    uint256 remittance = currentPrice + _deposits[tokenId_];
-    _remit(recipient, remittance, RemittanceTriggers.LeaseTakeover);
-
->>>>>>> 273866a4
     // If the token is being purchased for the first time or is being purchased
     // from foreclosure, last collection time is set to now so that the contract
     // does not incorrectly consider the taxable period to have begun prior to
@@ -317,18 +301,13 @@
       lastCollectionTimes[tokenId_] = block.timestamp;
     }
 
-<<<<<<< HEAD
     if (senderIsBeneficiary) {
       // Beneficiary doesn't make deposits as no taxes are collected.
       _deposits[tokenId_] = 0;
     } else {
       // Update deposit with surplus value.
-      _deposits[tokenId_] = msg.value - purchasePrice_;
-    }
-=======
-    // Update deposit with surplus value.
-    _deposits[tokenId_] = msg.value - currentPrice;
->>>>>>> 273866a4
+      _deposits[tokenId_] = msg.value - currentPrice;
+    }
 
     _transferToken(tokenId_, currentOwner, msg.sender, newValuation_);
     emit LogBuy(tokenId_, msg.sender, newValuation_);
