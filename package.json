{
  "name": "@721labs/partial-common-ownership",
  "version": "0.0.1",
  "description": "This project aims to establish a standard, open source implementation of Partial Common Ownership for non-fungible tokens.",
  "keywords": [
    "harberger tax",
    "partial common ownership",
    "salsa",
    "cost",
    "nft",
    "nfts"
  ],
  "homepage": "https://github.com/721labs/partial-common-ownership",
  "bugs": {
    "url": "https://github.com/721labs/partial-common-ownership/issues"
  },
  "license": "MIT",
  "contributors": [
    {
      "name": "Will Holley",
      "email": "will@willholley.com",
      "url": "https://721.dev"
    }
  ],
  "files": [
    "contracts/token/*.sol"
  ],
  "repository": "git@github.com:721labs/partial-common-ownership.git",
  "scripts": {
    "console": "yarn hardhat console",
    "compile": "yarn hardhat compile",
    "test": "yarn hardhat --network hardhat test",
    "prettier": "prettier --write 'contracts/**/*.sol'",
<<<<<<< HEAD
    "solhint": "solhint contracts/token/*.sol contracts/Wrapper.sol"
=======
    "solhint": "solhint contracts/**/*.sol contracts/**/**/*.sol contracts/**/**/**/*.sol"
>>>>>>> 4b767d13
  },
  "devDependencies": {
    "@nomiclabs/hardhat-ethers": "^2.0.2",
    "@nomiclabs/hardhat-waffle": "^2.0.1",
    "@nomiclabs/hardhat-web3": "^2.0.0",
    "@openzeppelin/contracts": "^4.3.2",
    "@openzeppelin/test-helpers": "^0.5.13",
    "@types/chai": "^4.2.21",
    "@types/js-yaml": "^4.0.3",
    "@types/mocha": "^9.0.0",
    "@types/node": "^16.7.10",
    "chai": "^4.3.4",
    "dotenv": "^10.0.0",
    "ethereum-waffle": "^3.4.0",
    "ethers": "^5.4.5",
    "hardhat": "^2.6.2",
    "hardhat-gas-reporter": "^1.0.6",
    "prettier": "^2.3.2",
    "prettier-plugin-solidity": "^1.0.0-beta.17",
    "solhint": "^3.3.6",
    "solhint-plugin-prettier": "^0.0.5",
    "ts-node": "^10.2.1",
    "typescript": "^4.4.2",
    "web3": "^1.5.2"
  },
  "dependencies": {},
  "resolutions": {
    "colors": "1.4.0"
  },
  "private": false
}<|MERGE_RESOLUTION|>--- conflicted
+++ resolved
@@ -31,11 +31,7 @@
     "compile": "yarn hardhat compile",
     "test": "yarn hardhat --network hardhat test",
     "prettier": "prettier --write 'contracts/**/*.sol'",
-<<<<<<< HEAD
-    "solhint": "solhint contracts/token/*.sol contracts/Wrapper.sol"
-=======
-    "solhint": "solhint contracts/**/*.sol contracts/**/**/*.sol contracts/**/**/**/*.sol"
->>>>>>> 4b767d13
+    "solhint": "solhint contracts/*.sol contracts/**/*.sol contracts/**/**/*.sol contracts/**/**/**/*.sol"
   },
   "devDependencies": {
     "@nomiclabs/hardhat-ethers": "^2.0.2",
